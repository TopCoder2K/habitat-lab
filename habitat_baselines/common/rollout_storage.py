#!/usr/bin/env python3

# Copyright (c) Facebook, Inc. and its affiliates.
# This source code is licensed under the MIT license found in the
# LICENSE file in the root directory of this source tree.

import warnings

import numpy as np
import torch

from habitat_baselines.common.tensor_dict import TensorDict


class RolloutStorage:
    r"""Class for storing rollout information for RL trainers."""

    def __init__(
        self,
        numsteps,
        num_envs,
        observation_space,
        action_space,
        recurrent_hidden_state_size,
        num_recurrent_layers=1,
        is_double_buffered: bool = False,
    ):
        self.buffers = TensorDict()
        self.buffers["observations"] = TensorDict()

        for sensor in observation_space.spaces:
            self.buffers["observations"][sensor] = torch.from_numpy(
                np.zeros(
                    (
                        numsteps + 1,
                        num_envs,
                        *observation_space.spaces[sensor].shape,
                    ),
                    dtype=observation_space.spaces[sensor].dtype,
                )
            )

        self.buffers["recurrent_hidden_states"] = torch.zeros(
            numsteps + 1,
            num_envs,
            num_recurrent_layers,
            recurrent_hidden_state_size,
        )

        self.buffers["rewards"] = torch.zeros(numsteps + 1, num_envs, 1)
        self.buffers["value_preds"] = torch.zeros(numsteps + 1, num_envs, 1)
        self.buffers["returns"] = torch.zeros(numsteps + 1, num_envs, 1)

        self.buffers["action_log_probs"] = torch.zeros(
            numsteps + 1, num_envs, 1
        )
        if action_space.__class__.__name__ == "ActionSpace":
            action_shape = 1
        else:
            action_shape = action_space.shape[0]

        self.buffers["actions"] = torch.zeros(
            numsteps + 1, num_envs, action_shape
        )
        self.buffers["prev_actions"] = torch.zeros(
            numsteps + 1, num_envs, action_shape
        )
        if action_space.__class__.__name__ == "ActionSpace":
            self.buffers["actions"] = self.buffers["actions"].long()
            self.buffers["prev_actions"] = self.buffers["prev_actions"].long()

        self.buffers["masks"] = torch.zeros(
            numsteps + 1, num_envs, 1, dtype=torch.bool
        )
<<<<<<< HEAD

        self.is_double_buffered = is_double_buffered
        self._nbuffers = 2 if is_double_buffered else 1
        self._num_envs = num_envs

        assert (self._num_envs % self._nbuffers) == 0

        self.numsteps = numsteps

        self.current_rollout_step_idxs = [0 for _ in range(self._nbuffers)]

=======

        self.is_double_buffered = is_double_buffered
        self._nbuffers = 2 if is_double_buffered else 1
        self._num_envs = num_envs

        assert (self._num_envs % self._nbuffers) == 0

        self.numsteps = numsteps
        self.current_rollout_step_idxs = [0 for _ in range(self._nbuffers)]

>>>>>>> bdd94e31
    @property
    def current_rollout_step_idx(self) -> int:
        assert all(
            s == self.current_rollout_step_idxs[0]
            for s in self.current_rollout_step_idxs
        )
        return self.current_rollout_step_idxs[0]

    def to(self, device):
        self.buffers.map_in_place(lambda v: v.to(device))
<<<<<<< HEAD

    def to_fp16(self):
        self.buffers["recurrent_hidden_states"] = self.buffers[
            "recurrent_hidden_states"
        ].to(dtype=torch.float16)
        self.buffers["observations"].map_in_place(
            lambda v: v.to(dtype=torch.float16)
            if v.dtype == torch.float32
            else v
        )
=======
>>>>>>> bdd94e31

    def insert(
        self,
        next_observations=None,
        next_recurrent_hidden_states=None,
        actions=None,
        action_log_probs=None,
        value_preds=None,
        rewards=None,
        next_masks=None,
        buffer_index: int = 0,
    ):
        if not self.is_double_buffered:
            assert buffer_index == 0

        next_step = dict(
            observations=next_observations,
            recurrent_hidden_states=next_recurrent_hidden_states,
            prev_actions=actions,
            masks=next_masks,
        )

        current_step = dict(
            actions=actions,
            action_log_probs=action_log_probs,
            value_preds=value_preds,
            rewards=rewards,
        )

        next_step = {k: v for k, v in next_step.items() if v is not None}
        current_step = {k: v for k, v in current_step.items() if v is not None}

        env_slice = slice(
            int(buffer_index * self._num_envs / self._nbuffers),
            int((buffer_index + 1) * self._num_envs / self._nbuffers),
        )

        if len(next_step) > 0:
            self.buffers.set(
                (self.current_rollout_step_idxs[buffer_index] + 1, env_slice),
                next_step,
                strict=False,
            )

        if len(current_step) > 0:
            self.buffers.set(
                (self.current_rollout_step_idxs[buffer_index], env_slice),
                current_step,
                strict=False,
            )

    def advance_rollout(self, buffer_index: int = 0):
        self.current_rollout_step_idxs[buffer_index] += 1

    def after_update(self):
        self.buffers[0] = self.buffers[self.current_rollout_step_idx]

        self.current_rollout_step_idxs = [
            0 for _ in self.current_rollout_step_idxs
        ]

    def compute_returns(self, next_value, use_gae, gamma, tau):
        if use_gae:
            self.buffers["value_preds"][
                self.current_rollout_step_idx
            ] = next_value
            gae = 0
            for step in reversed(range(self.current_rollout_step_idx)):
                delta = (
                    self.buffers["rewards"][step]
                    + gamma
                    * self.buffers["value_preds"][step + 1]
                    * self.buffers["masks"][step + 1]
                    - self.buffers["value_preds"][step]
                )
                gae = (
                    delta + gamma * tau * gae * self.buffers["masks"][step + 1]
<<<<<<< HEAD
                )
                self.buffers["returns"][step] = (
                    gae + self.buffers["value_preds"][step]
                )
=======
                )
                self.buffers["returns"][step] = (
                    gae + self.buffers["value_preds"][step]
                )
>>>>>>> bdd94e31
        else:
            self.buffers["returns"][self.current_rollout_step_idx] = next_value
            for step in reversed(range(self.current_rollout_step_idx)):
                self.buffers["returns"][step] = (
                    gamma
                    * self.buffers["returns"][step + 1]
                    * self.buffers["masks"][step + 1]
                    + self.buffers["rewards"][step]
                )

    def recurrent_generator(self, advantages, num_mini_batch) -> TensorDict:
        num_environments = advantages.size(1)
        assert num_environments >= num_mini_batch, (
            "Trainer requires the number of environments ({}) "
            "to be greater than or equal to the number of "
            "trainer mini batches ({}).".format(
                num_environments, num_mini_batch
            )
        )
        if num_environments % num_mini_batch != 0:
            warnings.warn(
                "Number of environments ({}) is not a multiple of the"
                " number of mini batches ({}).  This results in mini batches"
                " of different sizes, which can harm training performance.".format(
                    num_environments, num_mini_batch
                )
            )
        for inds in torch.randperm(num_environments).chunk(num_mini_batch):
            batch = self.buffers[0 : self.current_rollout_step_idx, inds]
            batch["advantages"] = advantages[
                0 : self.current_rollout_step_idx, inds
            ]
            batch["recurrent_hidden_states"] = batch[
                "recurrent_hidden_states"
            ][0:1]

            yield batch.map(lambda v: v.flatten(0, 1))<|MERGE_RESOLUTION|>--- conflicted
+++ resolved
@@ -72,7 +72,6 @@
         self.buffers["masks"] = torch.zeros(
             numsteps + 1, num_envs, 1, dtype=torch.bool
         )
-<<<<<<< HEAD
 
         self.is_double_buffered = is_double_buffered
         self._nbuffers = 2 if is_double_buffered else 1
@@ -81,21 +80,8 @@
         assert (self._num_envs % self._nbuffers) == 0
 
         self.numsteps = numsteps
-
         self.current_rollout_step_idxs = [0 for _ in range(self._nbuffers)]
 
-=======
-
-        self.is_double_buffered = is_double_buffered
-        self._nbuffers = 2 if is_double_buffered else 1
-        self._num_envs = num_envs
-
-        assert (self._num_envs % self._nbuffers) == 0
-
-        self.numsteps = numsteps
-        self.current_rollout_step_idxs = [0 for _ in range(self._nbuffers)]
-
->>>>>>> bdd94e31
     @property
     def current_rollout_step_idx(self) -> int:
         assert all(
@@ -106,7 +92,6 @@
 
     def to(self, device):
         self.buffers.map_in_place(lambda v: v.to(device))
-<<<<<<< HEAD
 
     def to_fp16(self):
         self.buffers["recurrent_hidden_states"] = self.buffers[
@@ -117,8 +102,6 @@
             if v.dtype == torch.float32
             else v
         )
-=======
->>>>>>> bdd94e31
 
     def insert(
         self,
@@ -196,17 +179,10 @@
                 )
                 gae = (
                     delta + gamma * tau * gae * self.buffers["masks"][step + 1]
-<<<<<<< HEAD
                 )
                 self.buffers["returns"][step] = (
                     gae + self.buffers["value_preds"][step]
                 )
-=======
-                )
-                self.buffers["returns"][step] = (
-                    gae + self.buffers["value_preds"][step]
-                )
->>>>>>> bdd94e31
         else:
             self.buffers["returns"][self.current_rollout_step_idx] = next_value
             for step in reversed(range(self.current_rollout_step_idx)):
